import argparse
import sys
import time

import numpy as np

import chainer
import chainer.functions as F
from chainer import iterators

from chainercv.datasets import directory_parsing_label_names
from chainercv.datasets import DirectoryParsingClassificationDataset
from chainercv.links import FeaturePredictor
from chainercv.links import ResNet101
from chainercv.links import ResNet152
from chainercv.links import ResNet50
from chainercv.links import VGG16

from chainercv.utils import apply_prediction_to_iterator


class ProgressHook(object):

    def __init__(self, n_total):
        self.n_total = n_total
        self.start = time.time()
        self.n_processed = 0

    def __call__(self, imgs, pred_values, gt_values):
        self.n_processed += len(imgs)
        fps = self.n_processed / (time.time() - self.start)
        sys.stdout.write(
            '\r{:d} of {:d} images, {:.2f} FPS'.format(
                self.n_processed, self.n_total, fps))
        sys.stdout.flush()


def main():
    parser = argparse.ArgumentParser(
        description='Learning convnet from ILSVRC2012 dataset')
    parser.add_argument('val', help='Path to root of the validation dataset')
    parser.add_argument(
        '--model', choices=('vgg16', 'resnet50', 'resnet101', 'resnet152'))
    parser.add_argument('--pretrained_model', default='imagenet')
    parser.add_argument('--gpu', type=int, default=-1)
    parser.add_argument('--batchsize', type=int, default=32)
    parser.add_argument('--crop', choices=('center', '10'), default='center')
    args = parser.parse_args()

    dataset = DirectoryParsingClassificationDataset(args.val)
    label_names = directory_parsing_label_names(args.val)
    n_class = len(label_names)
    iterator = iterators.MultiprocessIterator(
        dataset, args.batchsize, repeat=False, shuffle=False,
        n_processes=6, shared_mem=300000000)

    if args.model == 'vgg16':
<<<<<<< HEAD
        extractor = VGG16(args.pretrained_model, n_class)
    elif args.model == 'resnet50':
        extractor = ResNet50(args.pretrained_model, n_class)
    elif args.model == 'resnet101':
        extractor = ResNet101(args.pretrained_model, n_class)
    elif args.model == 'resnet152':
        extractor = ResNet152(args.pretrained_model, n_class)
=======
        extractor = VGG16(len(label_names), args.pretrained_model)
>>>>>>> 0dc37e3a
    model = FeaturePredictor(
        extractor, crop_size=224, scale_size=256, crop=args.crop)

    if args.gpu >= 0:
        chainer.cuda.get_device(args.gpu).use()
        model.to_gpu()

    print('Model has been prepared. Evaluation starts.')
    imgs, pred_values, gt_values = apply_prediction_to_iterator(
        model.predict, iterator, hook=ProgressHook(len(dataset)))
    del imgs

    pred_probs, = pred_values
    gt_probs, = gt_values

    accuracy = F.accuracy(
        np.array(list(pred_probs)), np.array(list(gt_probs))).data
    print()
    print('Top 1 Error {}'.format(1. - accuracy))


if __name__ == '__main__':
    main()<|MERGE_RESOLUTION|>--- conflicted
+++ resolved
@@ -55,17 +55,13 @@
         n_processes=6, shared_mem=300000000)
 
     if args.model == 'vgg16':
-<<<<<<< HEAD
-        extractor = VGG16(args.pretrained_model, n_class)
+        extractor = VGG16(len(label_names), args.pretrained_model)
     elif args.model == 'resnet50':
         extractor = ResNet50(args.pretrained_model, n_class)
     elif args.model == 'resnet101':
         extractor = ResNet101(args.pretrained_model, n_class)
     elif args.model == 'resnet152':
         extractor = ResNet152(args.pretrained_model, n_class)
-=======
-        extractor = VGG16(len(label_names), args.pretrained_model)
->>>>>>> 0dc37e3a
     model = FeaturePredictor(
         extractor, crop_size=224, scale_size=256, crop=args.crop)
 
